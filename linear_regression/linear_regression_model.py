--- conflicted
+++ resolved
@@ -14,13 +14,8 @@
     preprocessor = DataPreprocessor()
     # In data_preprocessing.py, change the load paths:
     train_df, test_df = preprocessor.load_data(
-<<<<<<< HEAD
         './data/train_cleaned.csv',
         './data/test_cleaned.csv'
-=======
-        '/Users/garvrajput/StudioProjects/ML PROJ/train_cleaned.csv',
-        '/Users/garvrajput/StudioProjects/ML PROJ/test_cleaned.csv'
->>>>>>> 66cf9b43
     )
 
     train_df, test_df = preprocessor.handle_categorical_variables()
